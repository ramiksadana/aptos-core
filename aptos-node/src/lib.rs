--- conflicted
+++ resolved
@@ -736,13 +736,8 @@
     };
 
     let mut consensus_runtime = None;
-<<<<<<< HEAD
     let (consensus_to_mempool_tx, consensus_to_mempool_rx) =
         channel(INTRA_NODE_CHANNEL_BUFFER_SIZE);
-=======
-    let (consensus_to_mempool_sender, consensus_to_mempool_receiver) =
-        mpsc::channel(INTRA_NODE_CHANNEL_BUFFER_SIZE);
->>>>>>> 4025bae4
 
     instant = Instant::now();
     let mempool = aptos_mempool::bootstrap(
