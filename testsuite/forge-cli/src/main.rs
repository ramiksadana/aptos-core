// Copyright (c) Aptos
// SPDX-License-Identifier: Apache-2.0

use anyhow::{format_err, Context, Result};
use aptos_logger::Level;
use aptos_rest_client::Client as RestClient;
use aptos_sdk::{move_types::account_address::AccountAddress, transaction_builder::aptos_stdlib};
use forge::success_criteria::SuccessCriteria;
use forge::system_metrics::{MetricsThreshold, SystemMetricsThreshold};
use forge::{ForgeConfig, Options, *};
use std::sync::atomic::{AtomicBool, Ordering};
use std::sync::Arc;
use std::{env, num::NonZeroUsize, process, thread, time::Duration};
use structopt::StructOpt;
use testcases::consensus_reliability_tests::ChangingWorkingQuorumTest;
use testcases::continuous_progress_test::ContinuousProgressTest;
use testcases::fullnode_reboot_stress_test::FullNodeRebootStressTest;
use testcases::load_vs_perf_benchmark::LoadVsPerfBenchmark;
use testcases::network_bandwidth_test::NetworkBandwidthTest;
use testcases::network_latency_test::NetworkLatencyTest;
use testcases::network_loss_test::NetworkLossTest;
use testcases::performance_with_fullnode_test::PerformanceBenchmarkWithFN;
use testcases::state_sync_performance::StateSyncValidatorPerformance;
<<<<<<< HEAD
use testcases::twin_validator_test::TwinValidatorTest;
=======
use testcases::validator_reboot_stress_test::ValidatorRebootStressTest;
>>>>>>> 014eafde
use testcases::{
    compatibility_test::SimpleValidatorUpgrade, forge_setup_test::ForgeSetupTest, generate_traffic,
    network_partition_test::NetworkPartitionTest, performance_test::PerformanceBenchmark,
    reconfiguration_test::ReconfigurationTest,
    state_sync_performance::StateSyncFullnodePerformance,
};
use tokio::runtime::Runtime;
use url::Url;

#[derive(StructOpt, Debug)]
struct Args {
    #[structopt(long, default_value = "300")]
    duration_secs: usize,
    #[structopt(flatten)]
    options: Options,
    #[structopt(long)]
    num_validators: Option<usize>,
    #[structopt(long)]
    num_validator_fullnodes: Option<usize>,
    #[structopt(
        long,
        help = "Specify a test suite to run",
        default_value = "land_blocking"
    )]
    suite: String,
    #[structopt(long, multiple = true)]
    changelog: Option<Vec<String>>,

    // subcommand groups
    #[structopt(flatten)]
    cli_cmd: CliCommand,
}

#[derive(StructOpt, Debug)]
enum CliCommand {
    Test(TestCommand),
    Operator(OperatorCommand),
}

#[derive(StructOpt, Debug)]
enum TestCommand {
    LocalSwarm(LocalSwarm),
    K8sSwarm(K8sSwarm),
}

#[derive(StructOpt, Debug)]
enum OperatorCommand {
    SetNodeImageTag(SetNodeImageTag),
    CleanUp(CleanUp),
    Resize(Resize),
}

#[derive(StructOpt, Debug)]
struct LocalSwarm {}

#[derive(StructOpt, Debug)]
struct K8sSwarm {
    #[structopt(long, help = "The kubernetes namespace to use for test")]
    namespace: String,
    #[structopt(
        long,
        help = "The image tag currently is used for validators",
        default_value = "devnet"
    )]
    image_tag: String,
    #[structopt(
        long,
        help = "For supported tests, the image tag for validators to upgrade to",
        default_value = "devnet"
    )]
    upgrade_image_tag: String,
    #[structopt(
        long,
        help = "Path to flattened directory containing compiled Move modules"
    )]
    move_modules_dir: Option<String>,
    #[structopt(
        long,
        help = "If set, uses kubectl port-forward instead of assuming k8s DNS access"
    )]
    port_forward: bool,
    #[structopt(
        long,
        help = "If set, reuse the forge testnet active in the specified namespace"
    )]
    reuse: bool,
    #[structopt(
        long,
        help = "If set, keeps the forge testnet active in the specified namespace"
    )]
    keep: bool,
    #[structopt(long, help = "If set, enables HAProxy for each of the validators")]
    enable_haproxy: bool,
}

#[derive(StructOpt, Debug)]
struct SetNodeImageTag {
    #[structopt(long, help = "The name of the node StatefulSet to update")]
    stateful_set_name: String,
    #[structopt(long, help = "The name of the container to update")]
    container_name: String,
    #[structopt(long, help = "The docker image tag to use for the node")]
    image_tag: String,
    #[structopt(long, help = "The kubernetes namespace to clean up")]
    namespace: String,
}

#[derive(StructOpt, Debug)]
struct CleanUp {
    #[structopt(
        long,
        help = "The kubernetes namespace to clean up. If unset, attemps to cleanup all by using forge-management configmaps"
    )]
    namespace: Option<String>,
}

#[derive(StructOpt, Debug)]
struct Resize {
    #[structopt(long, help = "The kubernetes namespace to resize")]
    namespace: String,
    #[structopt(long, default_value = "30")]
    num_validators: usize,
    #[structopt(long, default_value = "1")]
    num_fullnodes: usize,
    #[structopt(
        long,
        help = "Override the image tag used for validators",
        default_value = "devnet"
    )]
    validator_image_tag: String,
    #[structopt(
        long,
        help = "Override the image tag used for testnet-specific components",
        default_value = "devnet"
    )]
    testnet_image_tag: String,
    #[structopt(
        long,
        help = "Path to flattened directory containing compiled Move modules"
    )]
    move_modules_dir: Option<String>,
    #[structopt(
        long,
        help = "If set, dont use kubectl port forward to access the cluster"
    )]
    connect_directly: bool,
    #[structopt(long, help = "If set, enables HAProxy for each of the validators")]
    enable_haproxy: bool,
}

fn main() -> Result<()> {
    let mut logger = aptos_logger::Logger::new();
    logger
        .channel_size(1000)
        .is_async(false)
        .level(Level::Info)
        .read_env();
    logger.build();

    let args = Args::from_args();
    let duration = Duration::from_secs(args.duration_secs as u64);
    let suite_name: &str = args.suite.as_ref();

    let runtime = Runtime::new()?;
    match args.cli_cmd {
        // cmd input for test
        CliCommand::Test(ref test_cmd) => {
            // Identify the test suite to run
            let mut test_suite = get_test_suite(suite_name, duration)?;

            // Identify the number of validators and fullnodes to run
            // (if overriding what test has specified)
            if let Some(num_validators) = args.num_validators {
                let num_validators_non_zero = NonZeroUsize::new(num_validators)
                    .context("--num-validators must be positive!")?;
                test_suite = test_suite.with_initial_validator_count(num_validators_non_zero);

                // Verify the number of fullnodes is less than the validators
                if let Some(num_validator_fullnodes) = args.num_validator_fullnodes {
                    if num_validator_fullnodes > num_validators {
                        return Err(format_err!(
                            "Cannot have more fullnodes than validators! Fullnodes: {:?}, validators: {:?}.",
                            num_validator_fullnodes, num_validators
                        ));
                    }
                }
            }
            if let Some(num_validator_fullnodes) = args.num_validator_fullnodes {
                test_suite = test_suite.with_initial_fullnode_count(num_validator_fullnodes)
            }

            // Run the test suite
            match test_cmd {
                TestCommand::LocalSwarm(..) => {
                    // Loosen all criteria for local runs
                    test_suite.get_success_criteria_mut().avg_tps = 400;
                    test_suite.get_success_criteria_mut().max_latency_ms = 60000;
                    let previous_emit_job = test_suite.get_emit_job().clone();
                    let test_suite =
                        test_suite.with_emit_job(previous_emit_job.mode(EmitJobMode::MaxLoad {
                            mempool_backlog: 5000,
                        }));

                    run_forge(
                        duration,
                        test_suite,
                        LocalFactory::from_workspace()?,
                        &args.options,
                        args.changelog.clone(),
                    )
                }
                TestCommand::K8sSwarm(k8s) => {
                    if let Some(move_modules_dir) = &k8s.move_modules_dir {
                        test_suite = test_suite.with_genesis_modules_path(move_modules_dir.clone());
                    }
                    run_forge(
                        duration,
                        test_suite,
                        K8sFactory::new(
                            k8s.namespace.clone(),
                            k8s.image_tag.clone(),
                            k8s.upgrade_image_tag.clone(),
                            k8s.port_forward,
                            k8s.reuse,
                            k8s.keep,
                            k8s.enable_haproxy,
                        )
                        .unwrap(),
                        &args.options,
                        args.changelog,
                    )?;
                    Ok(())
                }
            }
        }
        // cmd input for cluster operations
        CliCommand::Operator(op_cmd) => match op_cmd {
            OperatorCommand::SetNodeImageTag(set_stateful_set_image_tag_config) => {
                runtime.block_on(set_stateful_set_image_tag(
                    set_stateful_set_image_tag_config.stateful_set_name,
                    set_stateful_set_image_tag_config.container_name,
                    set_stateful_set_image_tag_config.image_tag,
                    set_stateful_set_image_tag_config.namespace,
                ))?;
                Ok(())
            }
            OperatorCommand::CleanUp(cleanup) => {
                if let Some(namespace) = cleanup.namespace {
                    runtime.block_on(uninstall_testnet_resources(namespace))?;
                } else {
                    runtime.block_on(cleanup_cluster_with_management())?;
                }
                Ok(())
            }
            OperatorCommand::Resize(resize) => {
                runtime.block_on(install_testnet_resources(
                    resize.namespace,
                    resize.num_validators,
                    resize.num_fullnodes,
                    resize.validator_image_tag,
                    resize.testnet_image_tag,
                    resize.move_modules_dir,
                    !resize.connect_directly,
                    resize.enable_haproxy,
                    None,
                    None,
                ))?;
                Ok(())
            }
        },
    }
}

pub fn run_forge<F: Factory>(
    global_duration: Duration,
    tests: ForgeConfig<'_>,
    factory: F,
    options: &Options,
    logs: Option<Vec<String>>,
) -> Result<()> {
    let forge = Forge::new(options, tests, global_duration, factory);

    if options.list {
        forge.list()?;

        return Ok(());
    }

    match forge.run() {
        Ok(report) => {
            if let Some(mut changelog) = logs {
                if changelog.len() != 2 {
                    println!("Use: changelog <from> <to>");
                    process::exit(1);
                }
                let to_commit = changelog.remove(1);
                let from_commit = Some(changelog.remove(0));
                send_changelog_message(&report.to_string(), &from_commit, &to_commit);
            }
            Ok(())
        }
        Err(e) => {
            eprintln!("Failed to run tests:\n{}", e);
            Err(e)
        }
    }
}

pub fn send_changelog_message(perf_msg: &str, from_commit: &Option<String>, to_commit: &str) {
    println!(
        "Generating changelog from {:?} to {}",
        from_commit, to_commit
    );
    let changelog = get_changelog(from_commit.as_ref(), to_commit);
    let msg = format!("{}\n\n{}", changelog, perf_msg);
    let slack_url: Option<Url> = env::var("SLACK_URL")
        .map(|u| u.parse().expect("Failed to parse SLACK_URL"))
        .ok();
    if let Some(ref slack_url) = slack_url {
        let slack_client = SlackClient::new();
        if let Err(e) = slack_client.send_message(slack_url, &msg) {
            println!("Failed to send slack message: {}", e);
        }
    }
}

fn get_changelog(prev_commit: Option<&String>, upstream_commit: &str) -> String {
    let github_client = GitHub::new();
    let commits = github_client.get_commits("aptos-labs/aptos-core", upstream_commit);
    match commits {
        Err(e) => {
            println!("Failed to get github commits: {:?}", e);
            format!("*Revision upstream_{}*", upstream_commit)
        }
        Ok(commits) => {
            let mut msg = format!("*Revision {}*", upstream_commit);
            for commit in commits {
                if let Some(prev_commit) = prev_commit {
                    if commit.sha.starts_with(prev_commit) {
                        break;
                    }
                }
                let commit_lines: Vec<_> = commit.commit.message.split('\n').collect();
                let commit_head = commit_lines[0];
                let commit_head = commit_head.replace("[breaking]", "*[breaking]*");
                let short_sha = &commit.sha[..6];
                let email_parts: Vec<_> = commit.commit.author.email.split('@').collect();
                let author = email_parts[0];
                let line = format!("\n>\u{2022} {} _{}_ {}", short_sha, author, commit_head);
                msg.push_str(&line);
            }
            msg
        }
    }
}

fn get_test_suite(suite_name: &str, duration: Duration) -> Result<ForgeConfig<'static>> {
    match suite_name {
        "land_blocking" => Ok(land_blocking_test_suite(duration)),
        "local_test_suite" => Ok(local_test_suite()),
        "pre_release" => Ok(pre_release_suite()),
        "run_forever" => Ok(run_forever()),
        // TODO(rustielin): verify each test suite
        "k8s_suite" => Ok(k8s_test_suite()),
        "chaos" => Ok(chaos_test_suite(duration)),
        single_test => single_test_suite(single_test, duration),
    }
}

/// Provides a forge config that runs the swarm forever (unless killed)
fn run_forever() -> ForgeConfig<'static> {
    ForgeConfig::default()
        .with_admin_tests(vec![&GetMetadata])
        .with_genesis_module_bundle(cached_packages::head_release_bundle().clone())
        .with_aptos_tests(vec![&RunForever])
}

fn local_test_suite() -> ForgeConfig<'static> {
    ForgeConfig::default()
        .with_aptos_tests(vec![&FundAccount, &TransferCoins])
        .with_admin_tests(vec![&GetMetadata])
        .with_network_tests(vec![&RestartValidator, &EmitTransaction])
        .with_genesis_module_bundle(cached_packages::head_release_bundle().clone())
}

fn k8s_test_suite() -> ForgeConfig<'static> {
    ForgeConfig::default()
        .with_initial_validator_count(NonZeroUsize::new(30).unwrap())
        .with_aptos_tests(vec![&FundAccount, &TransferCoins])
        .with_admin_tests(vec![&GetMetadata])
        .with_network_tests(vec![
            &EmitTransaction,
            &SimpleValidatorUpgrade,
            &PerformanceBenchmark,
        ])
}

fn single_test_suite(test_name: &str, duration: Duration) -> Result<ForgeConfig<'static>> {
    let config =
        ForgeConfig::default().with_initial_validator_count(NonZeroUsize::new(30).unwrap());
    let single_test_suite = match test_name {
        "epoch_changer_performance" => config
            .with_network_tests(vec![&PerformanceBenchmark])
            .with_initial_validator_count(NonZeroUsize::new(5).unwrap())
            .with_initial_fullnode_count(2)
            .with_genesis_helm_config_fn(Arc::new(|helm_values| {
                helm_values["chain"]["epoch_duration_secs"] = 60.into();
            })),
        "state_sync_perf_fullnodes_apply_outputs" => {
            state_sync_perf_fullnodes_apply_outputs(config)
        }
        "state_sync_perf_fullnodes_execute_transactions" => {
            state_sync_perf_fullnodes_execute_transactions(config)
        }
        "state_sync_perf_validators" => state_sync_perf_validators(config),
        "compat" => config
            .with_initial_validator_count(NonZeroUsize::new(5).unwrap())
            .with_network_tests(vec![&SimpleValidatorUpgrade])
            .with_success_criteria(SuccessCriteria::new(
                5000,
                10000,
                false,
                Some(Duration::from_secs(240)),
                None,
            ))
            .with_genesis_helm_config_fn(Arc::new(|helm_values| {
                helm_values["chain"]["epoch_duration_secs"] = 30.into();
            })),
        "config" => config.with_network_tests(vec![&ReconfigurationTest]),
        "network_partition" => config
            .with_initial_validator_count(NonZeroUsize::new(10).unwrap())
            .with_network_tests(vec![&NetworkPartitionTest])
            .with_success_criteria(SuccessCriteria::new(
                3000,
                10000,
                true,
                Some(Duration::from_secs(240)),
                None,
            )),
        "network_latency" => config
            .with_network_tests(vec![&NetworkLatencyTest])
            .with_success_criteria(SuccessCriteria::new(4000, 10000, true, None, None)),
        "network_bandwidth" => config
            .with_initial_validator_count(NonZeroUsize::new(8).unwrap())
            .with_network_tests(vec![&NetworkBandwidthTest]),
        "setup_test" => config
            .with_initial_fullnode_count(1)
            .with_network_tests(vec![&ForgeSetupTest]),
        "single_vfn_perf" => config
            .with_initial_validator_count(NonZeroUsize::new(1).unwrap())
            .with_initial_fullnode_count(1)
            .with_network_tests(vec![&PerformanceBenchmarkWithFN])
            .with_success_criteria(SuccessCriteria::new(
                5000,
                10000,
                true,
                Some(Duration::from_secs(240)),
                None,
            )),
        "validator_reboot_stress_test" => config
            .with_initial_validator_count(NonZeroUsize::new(15).unwrap())
            .with_initial_fullnode_count(1)
            .with_network_tests(vec![&ValidatorRebootStressTest])
            .with_success_criteria(SuccessCriteria::new(
                3000,
                50000,
                false,
                Some(Duration::from_secs(600)),
                None,
            ))
            .with_genesis_helm_config_fn(Arc::new(|helm_values| {
                helm_values["chain"]["epoch_duration_secs"] = 120.into();
            })),
        "fullnode_reboot_stress_test" => config
            .with_initial_validator_count(NonZeroUsize::new(10).unwrap())
            .with_initial_fullnode_count(10)
            .with_network_tests(vec![&FullNodeRebootStressTest])
            .with_emit_job(EmitJobRequest::default().mode(EmitJobMode::ConstTps { tps: 5000 }))
            .with_success_criteria(SuccessCriteria::new(
                2000,
                50000,
                false,
                Some(Duration::from_secs(600)),
                None,
            )),
        "account_creation_state_sync" => config
            .with_network_tests(vec![&PerformanceBenchmarkWithFN])
            .with_initial_validator_count(NonZeroUsize::new(5).unwrap())
            .with_initial_fullnode_count(3)
            .with_genesis_helm_config_fn(Arc::new(|helm_values| {
                helm_values["chain"]["epoch_duration_secs"] = 1200.into();
            }))
            .with_emit_job(
                EmitJobRequest::default()
                    .mode(EmitJobMode::MaxLoad {
                        mempool_backlog: 30000,
                    })
                    .transaction_type(TransactionType::AccountGeneration),
            )
            .with_success_criteria(SuccessCriteria::new(
                4000,
                10000,
                true,
                Some(Duration::from_secs(240)),
                None,
            )),
        // not scheduled on continuous
        "load_vs_perf_benchmark" => config
            .with_initial_validator_count(NonZeroUsize::new(20).unwrap())
            .with_initial_fullnode_count(10)
            .with_network_tests(vec![&LoadVsPerfBenchmark {
                test: &PerformanceBenchmarkWithFN,
                tps: &[
                    200, 1000, 3000, 5000, 6000, 6300, 6600, 7000, 7500, 8000, 10000, 12000,
                ],
            }])
            .with_genesis_helm_config_fn(Arc::new(|helm_values| {
                // no epoch change.
                helm_values["chain"]["epoch_duration_secs"] = (24 * 3600).into();
            }))
            .with_success_criteria(SuccessCriteria::new(
                0,
                10000,
                true,
                Some(Duration::from_secs(60)),
                None,
            )),
        // maximizing number of rounds and epochs within a given time, to stress test consensus
        // so using small constant traffic, small blocks and fast rounds, and short epochs.
        "consensus_stress_test" => config
            .with_network_tests(vec![&ContinuousProgressTest { target_tps: 100 }])
            .with_initial_validator_count(NonZeroUsize::new(10).unwrap())
            .with_genesis_helm_config_fn(Arc::new(|helm_values| {
                helm_values["chain"]["epoch_duration_secs"] = 60.into();
            }))
            .with_node_helm_config_fn(Arc::new(|helm_values| {
                helm_values["validator"]["config"]["consensus"]["max_block_txns"] = 50.into();
                helm_values["validator"]["config"]["consensus"]["round_initial_timeout_ms"] =
                    500.into();
                helm_values["validator"]["config"]["consensus"]
                    ["round_timeout_backoff_exponent_base"] = 1.0.into();
                helm_values["validator"]["config"]["consensus"]["quorum_store_poll_count"] =
                    1.into();
            }))
            .with_emit_job(EmitJobRequest::default().mode(EmitJobMode::ConstTps { tps: 100 }))
            .with_success_criteria(SuccessCriteria::new(
                80,
                10000,
                true,
                Some(Duration::from_secs(30)),
                None,
            )),
        "changing_working_quorum_test" => changing_working_quorum_test(
            20,
            120,
            100,
            70,
            &ChangingWorkingQuorumTest {
                min_tps: 30,
                always_healthy_nodes: 0,
                max_down_nodes: 20,
                num_large_validators: 0,
                add_execution_delay: false,
                // Check that every 27s all nodes make progress,
                // without any failures.
                // (make epoch length (120s) and this duration (27s) not be multiples of one another,
                // to test different timings)
                check_period_s: 27,
            },
            false,
        ),
        "changing_working_quorum_test_high_load" => changing_working_quorum_test(
            20,
            120,
            500,
            300,
            &ChangingWorkingQuorumTest {
                min_tps: 20,
                always_healthy_nodes: 0,
                max_down_nodes: 20,
                num_large_validators: 0,
                add_execution_delay: false,
                // Check that every 27s all nodes make progress,
                // without any failures.
                // (make epoch length (120s) and this duration (27s) not be multiples of one another,
                // to test different timings)
                check_period_s: 27,
            },
            // Max load cannot be sustained without gaps in progress.
            // Using high load instead.
            false,
        ),
        // not scheduled on continuous
        "large_test_only_few_nodes_down" => changing_working_quorum_test(
            60,
            120,
            100,
            70,
            &ChangingWorkingQuorumTest {
                min_tps: 50,
                always_healthy_nodes: 40,
                max_down_nodes: 10,
                num_large_validators: 0,
                add_execution_delay: false,
                check_period_s: 27,
            },
            false,
        ),
        "different_node_speed_and_reliability_test" => changing_working_quorum_test(
            20,
            120,
            100,
            70,
            &ChangingWorkingQuorumTest {
                min_tps: 50,
                always_healthy_nodes: 6,
                max_down_nodes: 5,
                num_large_validators: 3,
                add_execution_delay: true,
                check_period_s: 27,
            },
            false,
        ),
        "twin_validator_test" => config
            .with_network_tests(vec![&TwinValidatorTest])
            .with_initial_validator_count(NonZeroUsize::new(20).unwrap())
            .with_initial_fullnode_count(5)
            .with_genesis_helm_config_fn(Arc::new(|helm_values| {
                // Have single epoch change in land blocking
                helm_values["chain"]["epoch_duration_secs"] = 300.into();
            }))
            .with_success_criteria(get_land_blocking_success_criteria(duration)),
        _ => return Err(format_err!("Invalid --suite given: {:?}", test_name)),
    };
    Ok(single_test_suite)
}

fn get_land_blocking_success_criteria(duration: Duration) -> SuccessCriteria {
    SuccessCriteria::new(
        if duration.as_secs() > 1200 {
            5000
        } else {
            6000
        },
        10000,
        true,
        Some(Duration::from_secs(if duration.as_secs() > 1200 {
            240
        } else {
            60
        })),
    )
}

/// A default config for running various state sync performance tests
fn state_sync_perf_fullnodes_config(forge_config: ForgeConfig<'static>) -> ForgeConfig<'static> {
    forge_config
        .with_initial_validator_count(NonZeroUsize::new(4).unwrap())
        .with_initial_fullnode_count(4)
        .with_network_tests(vec![&StateSyncFullnodePerformance])
}

/// The config for running a state sync performance test when applying
/// transaction outputs in fullnodes.
fn state_sync_perf_fullnodes_apply_outputs(
    forge_config: ForgeConfig<'static>,
) -> ForgeConfig<'static> {
    state_sync_perf_fullnodes_config(forge_config)
        .with_genesis_helm_config_fn(Arc::new(|helm_values| {
            helm_values["chain"]["epoch_duration_secs"] = 600.into();
        }))
        .with_node_helm_config_fn(Arc::new(|helm_values| {
            helm_values["fullnode"]["config"]["state_sync"]["state_sync_driver"]
                ["bootstrapping_mode"] = "ApplyTransactionOutputsFromGenesis".into();
            helm_values["fullnode"]["config"]["state_sync"]["state_sync_driver"]
                ["continuous_syncing_mode"] = "ApplyTransactionOutputs".into();
        }))
        .with_success_criteria(SuccessCriteria::new(10000, 10000, false, None, None))
}

/// The config for running a state sync performance test when executing
/// transactions in fullnodes.
fn state_sync_perf_fullnodes_execute_transactions(
    forge_config: ForgeConfig<'static>,
) -> ForgeConfig<'static> {
    state_sync_perf_fullnodes_config(forge_config)
        .with_genesis_helm_config_fn(Arc::new(|helm_values| {
            helm_values["chain"]["epoch_duration_secs"] = 600.into();
        }))
        .with_node_helm_config_fn(Arc::new(|helm_values| {
            helm_values["fullnode"]["config"]["state_sync"]["state_sync_driver"]
                ["bootstrapping_mode"] = "ExecuteTransactionsFromGenesis".into();
            helm_values["fullnode"]["config"]["state_sync"]["state_sync_driver"]
                ["continuous_syncing_mode"] = "ExecuteTransactions".into();
        }))
        .with_success_criteria(SuccessCriteria::new(5000, 10000, false, None, None))
}

/// The config for running a state sync performance test when applying
/// transaction outputs in failed validators.
fn state_sync_perf_validators(forge_config: ForgeConfig<'static>) -> ForgeConfig<'static> {
    forge_config
        .with_initial_validator_count(NonZeroUsize::new(7).unwrap())
        .with_genesis_helm_config_fn(Arc::new(|helm_values| {
            helm_values["chain"]["epoch_duration_secs"] = 600.into();
        }))
        .with_node_helm_config_fn(Arc::new(|helm_values| {
            helm_values["validator"]["config"]["state_sync"]["state_sync_driver"]
                ["bootstrapping_mode"] = "ApplyTransactionOutputsFromGenesis".into();
            helm_values["validator"]["config"]["state_sync"]["state_sync_driver"]
                ["continuous_syncing_mode"] = "ApplyTransactionOutputs".into();
        }))
        .with_network_tests(vec![&StateSyncValidatorPerformance])
        .with_success_criteria(SuccessCriteria::new(5000, 10000, false, None, None))
}

fn land_blocking_test_suite(duration: Duration) -> ForgeConfig<'static> {
    ForgeConfig::default()
        .with_initial_validator_count(NonZeroUsize::new(20).unwrap())
        .with_initial_fullnode_count(10)
        .with_network_tests(vec![&PerformanceBenchmarkWithFN])
        .with_genesis_helm_config_fn(Arc::new(|helm_values| {
            // Have single epoch change in land blocking
            helm_values["chain"]["epoch_duration_secs"] = 300.into();
        }))
<<<<<<< HEAD
        .with_success_criteria(get_land_blocking_success_criteria(duration))
=======
        .with_success_criteria(SuccessCriteria::new(
            if duration.as_secs() > 1200 {
                5000
            } else {
                6000
            },
            10000,
            true,
            Some(Duration::from_secs(if duration.as_secs() > 1200 {
                240
            } else {
                60
            })),
            Some(SystemMetricsThreshold::new(
                // Check that we don't use more than 12 CPU cores for 30% of the time.
                MetricsThreshold::new(12, 30),
                // Check that we don't use more than 5 GB of memory for 30% of the time.
                MetricsThreshold::new(5 * 1024 * 1024 * 1024, 30),
            )),
        ))
>>>>>>> 014eafde
}

fn pre_release_suite() -> ForgeConfig<'static> {
    ForgeConfig::default()
        .with_initial_validator_count(NonZeroUsize::new(30).unwrap())
        .with_network_tests(vec![&NetworkBandwidthTest])
}

fn chaos_test_suite(duration: Duration) -> ForgeConfig<'static> {
    ForgeConfig::default()
        .with_initial_validator_count(NonZeroUsize::new(30).unwrap())
        .with_network_tests(vec![
            &NetworkBandwidthTest,
            &NetworkLatencyTest,
            &NetworkLossTest,
        ])
        .with_success_criteria(SuccessCriteria::new(
            if duration > Duration::from_secs(1200) {
                100
            } else {
                1000
            },
            10000,
            true,
            None,
            Some(SystemMetricsThreshold::new(
                // Check that we don't use more than 12 CPU cores for 30% of the time.
                MetricsThreshold::new(12, 30),
                // Check that we don't use more than 5 GB of memory for 30% of the time.
                MetricsThreshold::new(5 * 1024 * 1024 * 1024, 30),
            )),
        ))
}

fn changing_working_quorum_test(
    num_validators: usize,
    epoch_duration: usize,
    target_tps: usize,
    min_avg_tps: usize,
    test: &'static ChangingWorkingQuorumTest,
    max_load: bool,
) -> ForgeConfig<'static> {
    let config = ForgeConfig::default();
    let num_large_validators = test.num_large_validators;
    config
        .with_initial_validator_count(NonZeroUsize::new(num_validators).unwrap())
        .with_initial_fullnode_count(std::cmp::max(2, target_tps / 1000))
        .with_network_tests(vec![test])
        .with_genesis_helm_config_fn(Arc::new(move |helm_values| {
            helm_values["chain"]["epoch_duration_secs"] = epoch_duration.into();
            helm_values["genesis"]["validator"]["num_validators_with_larger_stake"] =
                num_large_validators.into();
        }))
        .with_node_helm_config_fn(Arc::new(move |helm_values| {
            helm_values["validator"]["config"]["api"]["failpoints_enabled"] = true.into();
            helm_values["validator"]["config"]["consensus"]["max_block_txns"] =
                (target_tps / 4).into();
            helm_values["validator"]["config"]["consensus"]["round_initial_timeout_ms"] =
                500.into();
            helm_values["validator"]["config"]["consensus"]
                ["round_timeout_backoff_exponent_base"] = 1.0.into();
            helm_values["validator"]["config"]["consensus"]["quorum_store_poll_count"] = 1.into();
        }))
        .with_emit_job(
            EmitJobRequest::default()
                .mode(if max_load {
                    EmitJobMode::MaxLoad {
                        mempool_backlog: 20000,
                    }
                } else {
                    EmitJobMode::ConstTps { tps: target_tps }
                })
                .transaction_mix(vec![
                    (TransactionType::P2P, 75),
                    (TransactionType::AccountGeneration, 20),
                    (TransactionType::NftMint, 5),
                ]),
        )
        .with_success_criteria(SuccessCriteria::new(
            min_avg_tps,
            10000,
            true,
            Some(Duration::from_secs(30)),
            None,
        ))
}

/// A simple test that runs the swarm forever. This is useful for
/// local testing (e.g., deploying a local swarm and interacting
/// with it).
#[derive(Debug)]
struct RunForever;

impl Test for RunForever {
    fn name(&self) -> &'static str {
        "run_forever"
    }
}

#[async_trait::async_trait]
impl AptosTest for RunForever {
    async fn run<'t>(&self, _ctx: &mut AptosContext<'t>) -> Result<()> {
        println!("The network has been deployed. Hit Ctrl+C to kill this, otherwise it will run forever.");
        let keep_running = Arc::new(AtomicBool::new(true));
        while keep_running.load(Ordering::Acquire) {
            thread::park();
        }
        Ok(())
    }
}

//TODO Make public test later
#[derive(Debug)]
struct GetMetadata;

impl Test for GetMetadata {
    fn name(&self) -> &'static str {
        "get_metadata"
    }
}

impl AdminTest for GetMetadata {
    fn run<'t>(&self, ctx: &mut AdminContext<'t>) -> Result<()> {
        let client = ctx.rest_client();
        let runtime = Runtime::new().unwrap();
        runtime.block_on(client.get_aptos_version()).unwrap();
        runtime.block_on(client.get_ledger_information()).unwrap();

        Ok(())
    }
}

pub async fn check_account_balance(
    client: &RestClient,
    account_address: AccountAddress,
    expected: u64,
) -> Result<()> {
    let balance = client
        .get_account_balance(account_address)
        .await?
        .into_inner();
    assert_eq!(balance.get(), expected);

    Ok(())
}

#[derive(Debug)]
struct FundAccount;

impl Test for FundAccount {
    fn name(&self) -> &'static str {
        "fund_account"
    }
}

#[async_trait::async_trait]
impl AptosTest for FundAccount {
    async fn run<'t>(&self, ctx: &mut AptosContext<'t>) -> Result<()> {
        let client = ctx.client();

        let account = ctx.random_account();
        let amount = 1000;
        ctx.create_user_account(account.public_key()).await?;
        ctx.mint(account.address(), amount).await?;
        check_account_balance(&client, account.address(), amount).await?;

        Ok(())
    }
}

#[derive(Debug)]
struct TransferCoins;

impl Test for TransferCoins {
    fn name(&self) -> &'static str {
        "transfer_coins"
    }
}

#[async_trait::async_trait]
impl AptosTest for TransferCoins {
    async fn run<'t>(&self, ctx: &mut AptosContext<'t>) -> Result<()> {
        let client = ctx.client();
        let mut payer = ctx.random_account();
        let payee = ctx.random_account();
        ctx.create_user_account(payer.public_key()).await?;
        ctx.create_user_account(payee.public_key()).await?;
        ctx.mint(payer.address(), 10000).await?;
        check_account_balance(&client, payer.address(), 10000).await?;

        let transfer_txn = payer.sign_with_transaction_builder(
            ctx.aptos_transaction_factory()
                .payload(aptos_stdlib::aptos_coin_transfer(payee.address(), 10)),
        );
        client.submit_and_wait(&transfer_txn).await?;
        check_account_balance(&client, payee.address(), 10).await?;

        Ok(())
    }
}

#[derive(Debug)]
struct RestartValidator;

impl Test for RestartValidator {
    fn name(&self) -> &'static str {
        "restart_validator"
    }
}

impl NetworkTest for RestartValidator {
    fn run<'t>(&self, ctx: &mut NetworkContext<'t>) -> Result<()> {
        let runtime = Runtime::new()?;
        runtime.block_on(async {
            let node = ctx.swarm().validators_mut().next().unwrap();
            node.health_check().await.expect("node health check failed");
            node.stop().await.unwrap();
            println!("Restarting node {}", node.peer_id());
            node.start().await.unwrap();
            tokio::time::sleep(Duration::from_secs(1)).await;
            node.health_check().await.expect("node health check failed");
        });
        Ok(())
    }
}

#[derive(Debug)]
struct EmitTransaction;

impl Test for EmitTransaction {
    fn name(&self) -> &'static str {
        "emit_transaction"
    }
}

impl NetworkTest for EmitTransaction {
    fn run<'t>(&self, ctx: &mut NetworkContext<'t>) -> Result<()> {
        let duration = Duration::from_secs(10);
        let all_validators = ctx
            .swarm()
            .validators()
            .map(|v| v.peer_id())
            .collect::<Vec<_>>();
        let stats = generate_traffic(ctx, &all_validators, duration, 1).unwrap();
        ctx.report
            .report_txn_stats(self.name().to_string(), &stats, duration);

        Ok(())
    }
}<|MERGE_RESOLUTION|>--- conflicted
+++ resolved
@@ -21,11 +21,8 @@
 use testcases::network_loss_test::NetworkLossTest;
 use testcases::performance_with_fullnode_test::PerformanceBenchmarkWithFN;
 use testcases::state_sync_performance::StateSyncValidatorPerformance;
-<<<<<<< HEAD
 use testcases::twin_validator_test::TwinValidatorTest;
-=======
 use testcases::validator_reboot_stress_test::ValidatorRebootStressTest;
->>>>>>> 014eafde
 use testcases::{
     compatibility_test::SimpleValidatorUpgrade, forge_setup_test::ForgeSetupTest, generate_traffic,
     network_partition_test::NetworkPartitionTest, performance_test::PerformanceBenchmark,
@@ -677,6 +674,12 @@
         } else {
             60
         })),
+        Some(SystemMetricsThreshold::new(
+            // Check that we don't use more than 12 CPU cores for 30% of the time.
+            MetricsThreshold::new(12, 30),
+            // Check that we don't use more than 5 GB of memory for 30% of the time.
+            MetricsThreshold::new(5 * 1024 * 1024 * 1024, 30),
+        )),
     )
 }
 
@@ -751,30 +754,7 @@
             // Have single epoch change in land blocking
             helm_values["chain"]["epoch_duration_secs"] = 300.into();
         }))
-<<<<<<< HEAD
         .with_success_criteria(get_land_blocking_success_criteria(duration))
-=======
-        .with_success_criteria(SuccessCriteria::new(
-            if duration.as_secs() > 1200 {
-                5000
-            } else {
-                6000
-            },
-            10000,
-            true,
-            Some(Duration::from_secs(if duration.as_secs() > 1200 {
-                240
-            } else {
-                60
-            })),
-            Some(SystemMetricsThreshold::new(
-                // Check that we don't use more than 12 CPU cores for 30% of the time.
-                MetricsThreshold::new(12, 30),
-                // Check that we don't use more than 5 GB of memory for 30% of the time.
-                MetricsThreshold::new(5 * 1024 * 1024 * 1024, 30),
-            )),
-        ))
->>>>>>> 014eafde
 }
 
 fn pre_release_suite() -> ForgeConfig<'static> {
